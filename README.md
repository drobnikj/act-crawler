# Act Crawler

[Apify **act**](https://www.apify.com/docs/actor) compatible with [Apify **crawler**](https://www.apify.com/docs/crawler) - same input  ⟹ same output.

**WARNING:** this is an early version and may contain some bugs and may not be fully compatible with crawler product.

## Usage

There are two ways how to use this act:

* pass crawler configuration as input of this act. Int his case the input looks like: 

  ```json
  {
    "startUrls": [{ "key": "", "value": "https://news.ycombinator.com" }],
    "maxParallelRequests": 10,
    "pageFunction": "function() { return context.jQuery('title').text(); }",
    "clickableElementsSelector": "a"
  }
  ```

* pass **ID** of own **crawler** and act fetches the configuration from that crawler. You can override any attribute you want in the act input: 

  ```json
  {
    "crawlerId": "snoftq230dkcxm7w0",
    "clickableElementsSelector": "a"
  }
  ```

This acts persists it's state in key-value store during the run and finally stores the results in files `RESULTS-1.json`, `RESULTS-2.json`, `RESULTS-3.json`,  … .

## Input attributes

#### Crawler compatible attributes

Act supports following crawler configuration attributes (for documentation see https://www.apify.com/docs/crawler#home):

| Attribute                 | Type                             | Default | Required | Description                              |
| ------------------------- | -------------------------------- | ------- | -------- | ---------------------------------------- |
| startUrls                 | `[{key: String, value: String}]` | `[]`    | yes      |                                          |
| pseudoUrls                | `[{key: String, value: String}]` |         |          |                                          |
| clickableElementsSelector | `String`                         |         |          | Currently supports only links (`a` elements) |
| pageFunction              | `Function`                       |         | yes      |                                          |
| interceptRequest          | `Function`                       |         |          |                                          |
| injectJQuery              | `Boolean`                        |         |          |                                          |
| injectUnderscore          | `Boolean`                        |         |          |                                          |
| maxPageRetryCount         | `Number`                         | `3`     |          |                                          |
| maxParallelRequests       | `Number`                         | `1`     |          |                                          |
| maxCrawledPagesPerSlave   | `Number`                         | `50`    |          |                                          |
| pageLoadTimeout           | `Number`                         | `30s`   |          |                                          |
| customData                | `Any`                            |         |          |                                          |
| maxCrawledPages           | `Number`                         |         |          |                                          |
| maxOutputPages            | `Number`                         |         |          |                                          |
| considerUrlFragment       | `Boolean`                        | `false` |          |                                          |
| maxCrawlDepth             | `Number`                         |         |          |                                          |
<<<<<<< HEAD
| maxInfiniteScrollHeight   | `Number`                         |         |          |                                          |
| cookies                   | `[Object]`                       |         |          | Currently used for all requests          |


=======
| pageFunctionTimeout       | `Number`                         | 60000   |          |                                          |
>>>>>>> e8deef48

#### Additional attributes

| Attribute            | Type     | Default | Required | Description                              |
| -------------------- | -------- | ------- | -------- | ---------------------------------------- |
| maxPagesPerFile      | `Number` | `1000`  | yes      | Number of outputed pages saved into 1 results file. |
| browserInstanceCount | `Number` | `10`    | yes      | Number of browser instances to be used in the pool. |
| crawlerId            | `String` |         |          | ID of a crawler to fetch configuration from. |
| urlList              | `String` |         |          | Url of the file containing urls to be enqueued as `startUrls`. This file must either contain one url per line or `urlListRegExp` configuration attribute must be provided. |
| urlListRegExp        | `String` |         |          | RegExp to match array of urls from `urlList` file ^.<br /><br />This RegExp is used this way against the file and must return array of url strings: `contentOfFile.match(new RegExp(urlListRegExp, 'g'));`<br /><br />For example `(http|https)://[\\w-]+(\\.[\\w-]+)+([\\w-.,@?^=%&:/~+#-]*[\\w@?^=%&;/~+#-])?` to simply match any http/https urls. |
| userAgent            | `String`   |         |          | User agent to be used in browser |
| customProxies        | `[String]` |         |          | Array of proxies to be used for browsing. |
| dumpio               | `Boolean`  | true    |          | If `true` then Chrome console log will be piped into act run log |

## Local usage

To run act locally you must have [**NodeJS**](https://nodejs.org/en/) installed:

* Clone this repository: `git clone https://github.com/Apifier/act-crawler.git`
* Install dependencies: `npm install`
* Configure input in `/kv-store-dev/INPUT`
* Run it: `npm run local` <|MERGE_RESOLUTION|>--- conflicted
+++ resolved
@@ -54,14 +54,9 @@
 | maxOutputPages            | `Number`                         |         |          |                                          |
 | considerUrlFragment       | `Boolean`                        | `false` |          |                                          |
 | maxCrawlDepth             | `Number`                         |         |          |                                          |
-<<<<<<< HEAD
 | maxInfiniteScrollHeight   | `Number`                         |         |          |                                          |
 | cookies                   | `[Object]`                       |         |          | Currently used for all requests          |
-
-
-=======
 | pageFunctionTimeout       | `Number`                         | 60000   |          |                                          |
->>>>>>> e8deef48
 
 #### Additional attributes
 
