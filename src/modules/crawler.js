--- conflicted
+++ resolved
@@ -10,13 +10,8 @@
 export const EVENT_SNAPSHOT = 'snapshot';
 
 const PUPPETEER_CONFIG = {
-<<<<<<< HEAD
-    dumpio: true,
-    slowMo: 500,
-=======
     dumpio: false,
     slowMo: 0,
->>>>>>> e8deef48
 };
 
 const LOG_INTERVAL_MILLIS = 10000;
